package core

import (
	"bufio"
	"encoding/csv"
	"encoding/json"
	"errors"
	"fmt"
	"io"
	"os"
	"sort"
	"strconv"

	"github.com/robfig/cron"
	"github.com/sajari/regression"
	log "github.com/sirupsen/logrus"
	"github.com/vkuznet/transfer2go/utils"
	"gopkg.in/fatih/set.v0"
)

// If error occures while getting predictions set default value to MinFloat
const MIN_FLOAT = -1000000

type Router struct {
	CronInterval     string                 // Helps to set hourly based cron job
	LinearRegression *regression.Regression // machine learning model
	CSVfile          string                 // historical data file
	Agents           *map[string]string     // list of connected agents
}

// struct to store source informations
type SourceStats struct {
	SrcUrl     string
	SrcAlias   string
	catalogSet *set.SetNonTS
	prediction float64
	Requests   []TransferRequest
}

// AgentRouter helps to call router's methods
var AgentRouter Router

// NewRouter returns new instance of Router type
func NewRouter(interval string, agent *map[string]string, csvFile string) *cron.Cron {
	lr := new(regression.Regression)
	lr.SetObserved("Get throughput")
	lr.SetVar(0, "CPU usage")
	lr.SetVar(1, "Memory usage")

	timeConfig := "@every " + interval // It works on this format - http://golang.org/pkg/time/#ParseDuration
	c := cron.New()
	c.AddFunc(timeConfig, train)
	AgentRouter = Router{CronInterval: interval, Agents: agent, LinearRegression: lr, CSVfile: csvFile}
	return c
}

// Function to train the agent
func train() {
	var dataPoints []TransferData
	for _, source := range *AgentRouter.Agents {
		data, err := getHistory(source)
		if err == nil {
			dataPoints = append(dataPoints, data...)
		}
	}
	if len(dataPoints) == 0 {
		return
	}

	// Reinitialize the model
	lr := new(regression.Regression)
	lr.SetObserved("Get throughput")
	lr.SetVar(0, "CPU usage")
	lr.SetVar(1, "Memory usage")
	AgentRouter.LinearRegression = lr

	for _, obj := range dataPoints {
		AgentRouter.LinearRegression.Train(regression.DataPoint(obj.Throughput, []float64{obj.CpuUsage, obj.MemUsage}))
	}
	AgentRouter.LinearRegression.Run()
	log.WithFields(log.Fields{
		"CronInterval": AgentRouter.CronInterval,
		"Data":         AgentRouter.CSVfile,
	}).Println("Router successfully retrained")

	err := convertToCSV(dataPoints)
	if err != nil {
		log.WithFields(log.Fields{
			"Error": err,
		}).Println("Error while saving data")
	}
}

// Convert struct to csv format
func convertToCSV(dataPoints []TransferData) error {
	file, err := os.Create(AgentRouter.CSVfile)
	if err != nil {
		return err
	}
	defer file.Close()

	writer := csv.NewWriter(file)
	defer writer.Flush()

	for _, obj := range dataPoints {
		str := []string{strconv.FormatFloat(obj.CpuUsage, 'f', -1, 64), strconv.FormatFloat(obj.MemUsage, 'f', -1, 64), strconv.FormatFloat(obj.Throughput, 'f', -1, 64)}
		writer.Write(str)
	}
	return nil
}

// function to get historical data of agent
func getHistory(source string) ([]TransferData, error) {
	url := fmt.Sprintf("%s/history?duration=%s", source, AgentRouter.CronInterval)
	resp := utils.FetchResponse(url, []byte{})
	if resp.Error != nil {
		return nil, resp.Error
	}
	var transferRecords []TransferData
	err := json.Unmarshal(resp.Data, &transferRecords)
	if err != nil {
		return nil, err
	}
	return transferRecords, nil
}

// InitialTrain function to train router by previous data(After restarting it)
func (r *Router) InitialTrain() {
	// Check if router has previous data, if not run train method for the first time
	if _, err := os.Stat(r.CSVfile); !os.IsNotExist(err) {
		trainingData, err := readCSVfile(r.CSVfile)
		if err != nil {
			log.WithFields(log.Fields{
				"Error": err,
			}).Println("Error while training router")
			return
		}
		for _, row := range trainingData {
			r.LinearRegression.Train(regression.DataPoint(row[len(row)-1], row[:len(row)-1]))
		}
		r.LinearRegression.Run()
		log.WithFields(log.Fields{
			"TrainInterval": r.CronInterval,
			"DataFile":      r.CSVfile,
		}).Println("Router successfully retrained")
	} else {
		log.WithFields(log.Fields{
			"TrainInterval": r.CronInterval,
			"DataFile":      r.CSVfile,
			"error":         err,
		}).Println("Unable to find past data")
	}
}

// Get the past data from csv file.
func readCSVfile(path string) ([][]float64, error) {
	f, err := os.Open(path)
	if err != nil {
		return nil, err
	}
	r := csv.NewReader(bufio.NewReader(f))
	dataPoint := make([][]float64, 0)
	for {
		record, err := r.Read()
		// Stop at EOF.
		if err == io.EOF {
			break
		}
		var row = make([]float64, len(record))
		for index := range record {
			row[index], _ = strconv.ParseFloat(record[index], 64)
		}
		dataPoint = append(dataPoint, row)
	}
	if len(dataPoint) > 0 {
		return dataPoint, nil
	}
	return nil, errors.New("The length of past data is 0")
}

<<<<<<< HEAD
// FindSource function to get the appropriate source agent
func (r *Router) FindSource(tRequest *TransferRequest) (string, string, error) {
	var maxPrediction = 0.0
	var selectedSource string
	for name, source := range *r.Agents { // TODO: can parallelize this code
		records, err := GetRemoteFiles(*tRequest, source)
		if err != nil || len(records) <= 0 {
			continue
		}
		url := fmt.Sprintf("%s/status", source)
=======
// Function to get the appropriate source agent
func (r *Router) FindSource(tr *TransferRequest) ([]SourceStats, int, error) {
	// Find the union of files and files stored per agent
	unionSet, filteredAgent := GetUnionCatalog(tr)
	if len(filteredAgent) <= 0 {
		return nil, 0, errors.New("Couldn't find appropriate agent")
	}
	// Get the prediction values
	for _, agent := range filteredAgent {
		url := fmt.Sprintf("%s/status", agent.SrcUrl)
>>>>>>> 0dd032c7
		resp := utils.FetchResponse(url, []byte{})
		var status AgentStatus
		if resp.Error != nil {
			agent.prediction = MIN_FLOAT
			continue
		}
		err := json.Unmarshal(resp.Data, &status)
		if err != nil {
			agent.prediction = MIN_FLOAT
			continue
		}
		// Predict output through LinearRegression
		result, err := r.LinearRegression.Predict([]float64{status.CpuUsage, status.MemUsage})
		if err != nil {
			agent.prediction = MIN_FLOAT
			continue
		} else {
			agent.prediction = result
		}
	}
	sort.Slice(filteredAgent, func(i, j int) bool {
		return filteredAgent[i].prediction < filteredAgent[j].prediction
	})
	index := len(filteredAgent) - 1
	for ; index >= 0 && unionSet.Size() > 0; index-- {
		commonFiles := set.Intersection(filteredAgent[index].catalogSet, unionSet)
		requests := make([]TransferRequest, 0)
		for _, file := range commonFiles.List() {
			requests = append(requests, TransferRequest{File: file.(string), SrcUrl: filteredAgent[index].SrcUrl, SrcAlias: filteredAgent[index].SrcAlias, DstUrl: tr.DstUrl, DstAlias: tr.DstAlias})
		}
		filteredAgent[index].Requests = requests
		unionSet.Separate(commonFiles)
	}
	return filteredAgent, index, nil
}

// Function to get the union of files
func GetUnionCatalog(tRequest *TransferRequest) (*set.SetNonTS, []SourceStats) {
	unionSet := set.NewNonTS()
	filteredAgent := make([]SourceStats, 0)
	for srcAlias, srcUrl := range *AgentRouter.Agents {
		records, err := GetRemoteFiles(*tRequest, srcUrl)
		if err != nil || len(records) <= 0 {
			continue
		}
		agentSet := set.NewNonTS()
		for _, catalog := range records {
			agentSet.Add(catalog.Lfn)
		}
		unionSet.Merge(agentSet)
		agentStat := SourceStats{SrcUrl: srcUrl, SrcAlias: srcAlias, catalogSet: agentSet}
		filteredAgent = append(filteredAgent, agentStat)
	}
	return unionSet, filteredAgent
}<|MERGE_RESOLUTION|>--- conflicted
+++ resolved
@@ -15,7 +15,6 @@
 	"github.com/sajari/regression"
 	log "github.com/sirupsen/logrus"
 	"github.com/vkuznet/transfer2go/utils"
-	"gopkg.in/fatih/set.v0"
 )
 
 // If error occures while getting predictions set default value to MinFloat
@@ -178,19 +177,7 @@
 	return nil, errors.New("The length of past data is 0")
 }
 
-<<<<<<< HEAD
 // FindSource function to get the appropriate source agent
-func (r *Router) FindSource(tRequest *TransferRequest) (string, string, error) {
-	var maxPrediction = 0.0
-	var selectedSource string
-	for name, source := range *r.Agents { // TODO: can parallelize this code
-		records, err := GetRemoteFiles(*tRequest, source)
-		if err != nil || len(records) <= 0 {
-			continue
-		}
-		url := fmt.Sprintf("%s/status", source)
-=======
-// Function to get the appropriate source agent
 func (r *Router) FindSource(tr *TransferRequest) ([]SourceStats, int, error) {
 	// Find the union of files and files stored per agent
 	unionSet, filteredAgent := GetUnionCatalog(tr)
@@ -200,7 +187,6 @@
 	// Get the prediction values
 	for _, agent := range filteredAgent {
 		url := fmt.Sprintf("%s/status", agent.SrcUrl)
->>>>>>> 0dd032c7
 		resp := utils.FetchResponse(url, []byte{})
 		var status AgentStatus
 		if resp.Error != nil {

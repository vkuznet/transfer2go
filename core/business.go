--- conflicted
+++ resolved
@@ -315,7 +315,6 @@
 	totT := metrics.GetOrRegisterCounter("totalTransfers", r)
 	totB := metrics.GetOrRegisterCounter("totalBytes", r)
 	bytesT := metrics.GetOrRegisterCounter("bytesInTransfer", r)
-<<<<<<< HEAD
 	cpuUsage := metrics.GetOrRegisterGaugeFloat64("cpuUsage", r)
 	tick := metrics.GetOrRegisterCounter("tick", r)
 	memUsage := metrics.GetOrRegisterGaugeFloat64("memUsage", r)
@@ -339,18 +338,11 @@
 		}
 	}()
 
-=======
-	AgentMetrics = Metrics{In: inT, Failed: failT, Total: totT, TotalBytes: totB, Bytes: bytesT}
->>>>>>> 17a8c242
 	go func() {
 		defer f.Close()
 		metrics.Log(r, time.Duration(minterval)*time.Second, log.New(f, "metrics: ", log.Lmicroseconds))
 	}()
-<<<<<<< HEAD
-
-=======
 	//metrics.Log(r, time.Duration(minterval)*time.Second, log.New(f, "metrics: ", log.Lmicroseconds))
->>>>>>> 17a8c242
 	if TransferType == "pull" {
 		StorageQueue = make(chan Job, storageQueueSize)
 		RequestQueue = make(PriorityQueue, 0) // Create a priority queue
